<<<<<<< HEAD
// import * as Module from "./libsf";
// import "./libsf.wasm";
// import libsf from './libsf.js';
// import * as libsf from "./libsf";
// import libsf from './libsf.js';
// import './libsf';
// import('./libsf');

import { extractFilename, extractUuid } from 'util/UrlUtils';
import WorkerRequest from './WorkerRequest';
import WorkerResponse from './WorkerResponse';

// quench warnings for using "self", alternatively "globalThis" could be used instead
/* eslint-disable no-restricted-globals */

self.importScripts('libsf.js');

const workingDir = '/work';

// use @ts-expect-error instead of use @ts-ignore to make sure the issue occurs and
// to avoid need to avoind @typescript-eslint/ban-ts-comment linter warning
/* @ts-expect-error */
const hasInitCompleted: () => boolean = () => !(typeof Module === 'undefined' || Module === null || typeof Module.FileParser === 'undefined');

/**
 * Mounts a file in the filesystem's "work" directory.
 * @param url The file URL from which UUID and file name are extracted.
 * @param blob A Blob containing the file data.
 */
const mountFile = (url: URL, blob: Blob) => {
  const uuid = extractUuid(url);
  const filename = extractFilename(url);
  /* @ts-expect-error */
  const filesystem = FS;
  const workingDirExists = filesystem.analyzePath(workingDir, false).exists;
  if (!workingDirExists) {
    filesystem.mkdir(workingDir);
  }
  const uuidDirPath = `${workingDir}/${uuid}`;
  const uuidDirExists = filesystem.analyzePath(uuidDirPath, false).exists;
  if (!uuidDirExists) {
    filesystem.mkdir(uuidDirPath);
  }
  /* @ts-expect-error */
  const workerFS = WORKERFS;
  filesystem.mount(workerFS, {
    blobs: [{ name: filename, data: blob }],
  }, uuidDirPath);
};

/**
 * Unmounts a file from the filesystem's "work" directory.
 * @param url The file URL from which UUID and file name are extracted.
 */
const unmountFile = (url: URL) => {
  const uuid = extractUuid(url);
  const filename = extractFilename(url);
  /* @ts-expect-error */
  const filesystem = FS;
  const workingDirExists = filesystem.analyzePath(workingDir, false).exists;
  if (!workingDirExists) {
    return;
  }
  const uuidDirPath = `${workingDir}/${uuid}`;
  const uuidDirExists = filesystem.analyzePath(uuidDirPath, false).exists;
  if (!uuidDirExists) {
    return;
  }
  const filePath = `${uuidDirPath}/${filename}`;
  const fileExists = filesystem.analyzePath(filePath, false).exists;
  if (fileExists) {
    filesystem.unmount(uuidDirPath);
  }
  filesystem.rmdir(uuidDirPath);
};

const isFileRecognized = (url: URL) => {
  const uuid = extractUuid(url);
  const filename = extractFilename(url);
  /* @ts-expect-error */
  const parser = new Module.JdxFileParser();
  console.log(`Parser: ${parser}`);
  const filePath = `${workingDir}/${uuid}/${filename}`;
  const recognized = parser.isRecognized(filePath);
  parser.delete();
  return recognized;
};

const parse = (url: URL) => {
  const uuid = extractUuid(url);
  const filename = extractFilename(url);
  /* @ts-expect-error */
  const parser = new Module.JdxFileParser();
  const filePath = `${workingDir}/${uuid}/${filename}`;
  try {
    const node = parser.parse(filePath);
    parser.delete();
    return node;
  } catch (error) {
    parser.delete();
    throw error;
  }
};

/* @ts-expect-error */
const nodeToJson = (node: Module.Node) => {
  let json: any = {};

  // [[nodiscard]] virtual std::string getName() const;
  json['name'] = node.name;

  // virtual std::vector<KeyValueParam> getParams();
  const params = node.getParams();
  const paramsSize = params.size();
  const jsonParameters: any = {};
  for (let index = 0; index < paramsSize; index++) {
    const keyValuePair = params.get(index);
    const key = keyValuePair.key;
    const value = keyValuePair.value;
    jsonParameters[key] = value;
  }
  json['parameters'] = jsonParameters;
  params.delete();

  // virtual std::vector<Point2D> getData();
  const data = node.getData();
  const dataSize = data.size();
  const jsonData = [];
  for (let index = 0; index < dataSize; index++) {
    const point = data.get(index);
    const x = point.x;
    const y = point.y;
    jsonData.push({'x': x, 'y': y});
  }
  json['data'] = jsonData;

  // virtual std::vector<std::shared_ptr<Node>> getChildNodes() = 0;
  const childNodes = node.getChildNodes();
  const childNodesSize = childNodes.size();
  const jsonChildNodes = [];
  for (let index = 0; index < childNodesSize; index++) {
    const childNode = childNodes.get(index);
    const childNodeName = childNode.name;
    jsonChildNodes.push(childNodeName);
    childNode.delete();
  }
  json['children'] = jsonChildNodes;
  childNodes.delete();

  return json;
}

/* @ts-expect-error */
const openFiles = new Map<URL, Module.Node>();

self.onmessage = (event) => {
  const request = event.data as WorkerRequest;
  switch (request.name) {
    case 'status': {
      const initCompleted = hasInitCompleted() ? 'initialized' : 'initializing';
      const result = new WorkerResponse('state', initCompleted);
      self.postMessage(result);
      break;
    }
    case 'scan': {
      const url = new URL(request.detail.url);
      const file = request.detail.file;
      mountFile(url, file);
      const recognized = isFileRecognized(url);
      unmountFile(url);
      self.postMessage(new WorkerResponse('recognized', recognized));
      break;
    }
    case 'open': {
      const url = new URL(request.detail.url);
      const file = request.detail.file;
      const rootUrl = new URL(url.toString().split('#')[0]);
      if (!openFiles.has(rootUrl)) {
        mountFile(url, file);
        try {
          const node = parse(url);
          openFiles.set(rootUrl, node);
        } catch (error: any) {
          const message = error.message;
          unmountFile(url);
          self.postMessage(new WorkerResponse('error', message));
          break;
        }
      }
      const node = openFiles.get(rootUrl);
      const json = nodeToJson(node);
      self.postMessage(new WorkerResponse('opened', json));
      break;
    }
    case 'close': {
      const url = new URL(request.detail.url);
      const rootUrl = new URL(url.toString().split('#')[0]);
      if (openFiles.has(rootUrl)) {
        const node = openFiles.get(rootUrl);
        openFiles.delete(rootUrl);
        node.delete();
      }
      unmountFile(url);
      self.postMessage(new WorkerResponse('closed', url.toString()));
      break;
    }
    default:
      self.postMessage(new WorkerResponse('error', `Unknown command: ${request.name}`));
      break;
  }
};
=======
/* eslint-disable no-restricted-globals, @typescript-eslint/no-unused-vars, no-plusplus */
let answer: number = 42;

self.onmessage = ({ data: { question: string } }) => {
  self.postMessage({
    answer: answer++,
  });
};
/* eslint-enable no-restricted-globals, @typescript-eslint/no-unused-vars, no-plusplus */
>>>>>>> 2f90a9b4
<|MERGE_RESOLUTION|>--- conflicted
+++ resolved
@@ -1,4 +1,3 @@
-<<<<<<< HEAD
 // import * as Module from "./libsf";
 // import "./libsf.wasm";
 // import libsf from './libsf.js';
@@ -210,14 +209,4 @@
       break;
   }
 };
-=======
-/* eslint-disable no-restricted-globals, @typescript-eslint/no-unused-vars, no-plusplus */
-let answer: number = 42;
-
-self.onmessage = ({ data: { question: string } }) => {
-  self.postMessage({
-    answer: answer++,
-  });
-};
-/* eslint-enable no-restricted-globals, @typescript-eslint/no-unused-vars, no-plusplus */
->>>>>>> 2f90a9b4
+/* eslint-enable no-restricted-globals, @typescript-eslint/no-unused-vars, no-plusplus */